--- conflicted
+++ resolved
@@ -237,60 +237,39 @@
 		    (status->condition_local_altitude_valid ||
 		     status->condition_global_position_valid)) {
 			ret = TRANSITION_CHANGED;
-<<<<<<< HEAD
-			break;
-
-		case MAIN_STATE_SEATBELT:
-
-			/* need at minimum altitude estimate */
-			if (!current_state->is_rotary_wing ||
-			    (current_state->condition_local_altitude_valid ||
-			     current_state->condition_global_position_valid)) {
-				ret = TRANSITION_CHANGED;
-			}
-=======
-		}
->>>>>>> 6f559b27
+		}
 
 		break;
 
 	case MAIN_STATE_EASY:
 
-<<<<<<< HEAD
-			/* need at minimum local position estimate */
-			if (current_state->condition_local_position_valid ||
-			    current_state->condition_global_position_valid) {
-				ret = TRANSITION_CHANGED;
-			}
-
-			break;
-=======
 		/* need at minimum local position estimate */
 		if (status->condition_local_position_valid ||
 		    status->condition_global_position_valid) {
 			ret = TRANSITION_CHANGED;
 		}
->>>>>>> 6f559b27
 
 		break;
 
 	case MAIN_STATE_AUTO:
 
-<<<<<<< HEAD
-			break;
-
-		case MAIN_STATE_OFFBOARD:
-
-			ret = TRANSITION_CHANGED;
-
-			break;
-=======
 		/* need global position estimate */
 		if (status->condition_global_position_valid) {
 			ret = TRANSITION_CHANGED;
->>>>>>> 6f559b27
-		}
-
+		}
+
+		break;
+
+	case MAIN_STATE_OFFBOARD:
+
+		/* need global position estimate */
+		if (!status->offboard_control_signal_lost) {
+			ret = TRANSITION_CHANGED;
+		}
+
+		break;
+
+	default:
 		break;
 	}
 
@@ -400,26 +379,6 @@
 {
 	transition_result_t ret = TRANSITION_DENIED;
 
-<<<<<<< HEAD
-	/* only check transition if the new state is actually different from the current one */
-	if (new_flighttermination_state == status->flighttermination_state) {
-		ret = TRANSITION_NOT_CHANGED;
-
-	} else {
-
-		switch (new_flighttermination_state) {
-		case FLIGHTTERMINATION_STATE_ON:
-			ret = TRANSITION_CHANGED;
-			status->flighttermination_state = FLIGHTTERMINATION_STATE_ON;
-			warnx("state machine helper: change to FLIGHTTERMINATION_STATE_ON");
-			break;
-
-		case FLIGHTTERMINATION_STATE_OFF:
-			ret = TRANSITION_CHANGED;
-			status->flighttermination_state = FLIGHTTERMINATION_STATE_OFF;
-			break;
-
-=======
 	/* transition may be denied even if requested the same state because conditions may be changed */
 	if (status->failsafe_state == FAILSAFE_STATE_TERMINATION) {
 		/* transitions from TERMINATION to other states not allowed */
@@ -459,17 +418,11 @@
 			ret = TRANSITION_CHANGED;
 			break;
 
->>>>>>> 6f559b27
 		default:
 			break;
 		}
 
 		if (ret == TRANSITION_CHANGED) {
-<<<<<<< HEAD
-			flighttermination_state_changed = true;
-			// TODO
-			//control_mode->flag_control_flighttermination_enabled = status->flighttermination_state == FLIGHTTERMINATION_STATE_ON;
-=======
 			if (status->failsafe_state != new_failsafe_state) {
 				status->failsafe_state = new_failsafe_state;
 				failsafe_state_changed = true;
@@ -477,7 +430,6 @@
 			} else {
 				ret = TRANSITION_NOT_CHANGED;
 			}
->>>>>>> 6f559b27
 		}
 	}
 
