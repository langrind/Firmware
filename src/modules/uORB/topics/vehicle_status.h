/****************************************************************************
 *
 *   Copyright (C) 2012 PX4 Development Team. All rights reserved.
 *   Author: @author Lorenz Meier <lm@inf.ethz.ch>
 *           @author Petri Tanskanen <petri.tanskanen@inf.ethz.ch>
 *           @author Thomas Gubler <thomasgubler@student.ethz.ch>
 *           @author Julian Oes <joes@student.ethz.ch>
 *
 * Redistribution and use in source and binary forms, with or without
 * modification, are permitted provided that the following conditions
 * are met:
 *
 * 1. Redistributions of source code must retain the above copyright
 *    notice, this list of conditions and the following disclaimer.
 * 2. Redistributions in binary form must reproduce the above copyright
 *    notice, this list of conditions and the following disclaimer in
 *    the documentation and/or other materials provided with the
 *    distribution.
 * 3. Neither the name PX4 nor the names of its contributors may be
 *    used to endorse or promote products derived from this software
 *    without specific prior written permission.
 *
 * THIS SOFTWARE IS PROVIDED BY THE COPYRIGHT HOLDERS AND CONTRIBUTORS
 * "AS IS" AND ANY EXPRESS OR IMPLIED WARRANTIES, INCLUDING, BUT NOT
 * LIMITED TO, THE IMPLIED WARRANTIES OF MERCHANTABILITY AND FITNESS
 * FOR A PARTICULAR PURPOSE ARE DISCLAIMED. IN NO EVENT SHALL THE
 * COPYRIGHT OWNER OR CONTRIBUTORS BE LIABLE FOR ANY DIRECT, INDIRECT,
 * INCIDENTAL, SPECIAL, EXEMPLARY, OR CONSEQUENTIAL DAMAGES (INCLUDING,
 * BUT NOT LIMITED TO, PROCUREMENT OF SUBSTITUTE GOODS OR SERVICES; LOSS
 * OF USE, DATA, OR PROFITS; OR BUSINESS INTERRUPTION) HOWEVER CAUSED
 * AND ON ANY THEORY OF LIABILITY, WHETHER IN CONTRACT, STRICT
 * LIABILITY, OR TORT (INCLUDING NEGLIGENCE OR OTHERWISE) ARISING IN
 * ANY WAY OUT OF THE USE OF THIS SOFTWARE, EVEN IF ADVISED OF THE
 * POSSIBILITY OF SUCH DAMAGE.
 *
 ****************************************************************************/

/**
 * @file vehicle_status.h
 * Definition of the vehicle_status uORB topic.
 *
 * Published the state machine and the system status bitfields
 * (see SYS_STATUS mavlink message), published only by commander app.
 *
 * All apps should write to subsystem_info:
 *
 *  (any app) --> subsystem_info (published) --> (commander app state machine)  --> vehicle_status --> (mavlink app)
 */

#ifndef VEHICLE_STATUS_H_
#define VEHICLE_STATUS_H_

#include <stdint.h>
#include <stdbool.h>
#include "../uORB.h"

/**
 * @addtogroup topics @{
 */

/* main state machine */
typedef enum {
	MAIN_STATE_MANUAL = 0,
	MAIN_STATE_SEATBELT,
	MAIN_STATE_EASY,
	MAIN_STATE_AUTO,
} main_state_t;

/* navigation state machine */
typedef enum {
<<<<<<< HEAD
	NAVIGATION_STATE_STANDBY = 0,		// standby state, disarmed
	NAVIGATION_STATE_DIRECT,		// true manual control, no any stabilization
=======
	NAVIGATION_STATE_DIRECT = 0,		// true manual control, no any stabilization
>>>>>>> f96bb824
	NAVIGATION_STATE_STABILIZE,		// attitude stabilization
	NAVIGATION_STATE_ALTHOLD,		// attitude + altitude stabilization
	NAVIGATION_STATE_VECTOR,		// attitude + altitude + position stabilization
	NAVIGATION_STATE_AUTO_READY,	// AUTO, landed, reeady for takeoff
	NAVIGATION_STATE_AUTO_TAKEOFF,	// detect takeoff using land detector and switch to desired AUTO mode
	NAVIGATION_STATE_AUTO_LOITER,	// pause mission
	NAVIGATION_STATE_AUTO_MISSION,	// fly mission
	NAVIGATION_STATE_AUTO_RTL,		// Return To Launch, when home position switch to LAND
	NAVIGATION_STATE_AUTO_LAND		// land and switch to AUTO_READY when landed (detect using land detector)
} navigation_state_t;

typedef enum {
	ARMING_STATE_INIT = 0,
	ARMING_STATE_STANDBY,
	ARMING_STATE_ARMED,
	ARMING_STATE_ARMED_ERROR,
	ARMING_STATE_STANDBY_ERROR,
	ARMING_STATE_REBOOT,
	ARMING_STATE_IN_AIR_RESTORE
} arming_state_t;

typedef enum {
	HIL_STATE_OFF = 0,
	HIL_STATE_ON
} hil_state_t;

typedef enum {
	MODE_SWITCH_MANUAL = 0,
	MODE_SWITCH_ASSISTED,
	MODE_SWITCH_AUTO
} mode_switch_pos_t;

typedef enum {
	ASSISTED_SWITCH_SEATBELT = 0,
	ASSISTED_SWITCH_EASY
} assisted_switch_pos_t;

typedef enum {
	RETURN_SWITCH_NONE = 0,
	RETURN_SWITCH_RETURN
} return_switch_pos_t;

typedef enum {
	MISSION_SWITCH_NONE = 0,
	MISSION_SWITCH_MISSION
} mission_switch_pos_t;

enum VEHICLE_MODE_FLAG {
	VEHICLE_MODE_FLAG_SAFETY_ARMED = 128,
	VEHICLE_MODE_FLAG_MANUAL_INPUT_ENABLED = 64,
	VEHICLE_MODE_FLAG_HIL_ENABLED = 32,
	VEHICLE_MODE_FLAG_STABILIZED_ENABLED = 16,
	VEHICLE_MODE_FLAG_GUIDED_ENABLED = 8,
	VEHICLE_MODE_FLAG_AUTO_ENABLED = 4,
	VEHICLE_MODE_FLAG_TEST_ENABLED = 2,
	VEHICLE_MODE_FLAG_CUSTOM_MODE_ENABLED = 1
}; /**< Same as MAV_MODE_FLAG of MAVLink 1.0 protocol */

/**
 * Should match 1:1 MAVLink's MAV_TYPE ENUM
 */
enum VEHICLE_TYPE {
	VEHICLE_TYPE_GENERIC=0, /* Generic micro air vehicle. | */
	VEHICLE_TYPE_FIXED_WING=1, /* Fixed wing aircraft. | */
	VEHICLE_TYPE_QUADROTOR=2, /* Quadrotor | */
	VEHICLE_TYPE_COAXIAL=3, /* Coaxial helicopter | */
	VEHICLE_TYPE_HELICOPTER=4, /* Normal helicopter with tail rotor. | */
	VEHICLE_TYPE_ANTENNA_TRACKER=5, /* Ground installation | */
	VEHICLE_TYPE_GCS=6, /* Operator control unit / ground control station | */
	VEHICLE_TYPE_AIRSHIP=7, /* Airship, controlled | */
	VEHICLE_TYPE_FREE_BALLOON=8, /* Free balloon, uncontrolled | */
	VEHICLE_TYPE_ROCKET=9, /* Rocket | */
	VEHICLE_TYPE_GROUND_ROVER=10, /* Ground rover | */
	VEHICLE_TYPE_SURFACE_BOAT=11, /* Surface vessel, boat, ship | */
	VEHICLE_TYPE_SUBMARINE=12, /* Submarine | */
	VEHICLE_TYPE_HEXAROTOR=13, /* Hexarotor | */
	VEHICLE_TYPE_OCTOROTOR=14, /* Octorotor | */
	VEHICLE_TYPE_TRICOPTER=15, /* Octorotor | */
	VEHICLE_TYPE_FLAPPING_WING=16, /* Flapping wing | */
	VEHICLE_TYPE_KITE=17, /* Kite | */
	VEHICLE_TYPE_ENUM_END=18, /*  | */
};

enum VEHICLE_BATTERY_WARNING {
    VEHICLE_BATTERY_WARNING_NONE = 0,    /**< no battery low voltage warning active */
    VEHICLE_BATTERY_WARNING_WARNING,        /**< warning of low voltage 1. stage */
    VEHICLE_BATTERY_WARNING_ALERT            /**< alerting of low voltage 2. stage */
};

/**
 * @addtogroup topics
 * @{
 */

/**
 * state machine / state of vehicle.
 *
 * Encodes the complete system state and is set by the commander app.
 */
struct vehicle_status_s
{
	/* use of a counter and timestamp recommended (but not necessary) */

	uint16_t counter;   /**< incremented by the writing thread everytime new data is stored */
	uint64_t timestamp; /**< in microseconds since system start, is set whenever the writing thread stores new data */
	uint64_t failsave_lowlevel_start_time;		/**< time when the lowlevel failsafe flag was set */
//	uint64_t failsave_highlevel_begin; TO BE COMPLETED

	main_state_t main_state;				/**< main state machine */
	navigation_state_t navigation_state;	/**< navigation state machine */
	arming_state_t arming_state;			/**< current arming state */
	hil_state_t hil_state;					/**< current hil state */

	int32_t system_type;				/**< system type, inspired by MAVLink's VEHICLE_TYPE enum */
	int32_t	system_id;				/**< system id, inspired by MAVLink's system ID field */
	int32_t component_id;				/**< subsystem / component id, inspired by MAVLink's component ID field */

	bool is_rotary_wing;

	mode_switch_pos_t mode_switch;
	return_switch_pos_t return_switch;
	assisted_switch_pos_t assisted_switch;
	mission_switch_pos_t mission_switch;

	bool condition_battery_voltage_valid;
	bool condition_system_in_air_restore;	/**< true if we can restore in mid air */
	bool condition_system_sensors_initialized;
	bool condition_system_returned_to_home;
	bool condition_auto_mission_available;
	bool condition_global_position_valid;		/**< set to true by the commander app if the quality of the gps signal is good enough to use it in the position estimator */
	bool condition_launch_position_valid;		/**< indicates a valid launch position */
	bool condition_home_position_valid;		/**< indicates a valid home position (a valid home position is not always a valid launch) */
	bool condition_local_position_valid;
<<<<<<< HEAD
=======
	bool condition_local_altitude_valid;
>>>>>>> f96bb824
	bool condition_airspeed_valid;			/**< set to true by the commander app if there is a valid airspeed measurement available */
	bool condition_landed;					/**< true if vehicle is landed, always true if disarmed */

	bool rc_signal_found_once;
	bool rc_signal_lost;				/**< true if RC reception is terminally lost */
	bool rc_signal_cutting_off;			/**< true if RC reception is weak / cutting off */
	uint64_t rc_signal_lost_interval;		/**< interval in microseconds since when no RC signal is available */

	bool offboard_control_signal_found_once;
	bool offboard_control_signal_lost;
	bool offboard_control_signal_weak;
	uint64_t offboard_control_signal_lost_interval;	/**< interval in microseconds without an offboard control message */

	bool failsave_lowlevel;				/**< Set to true if low-level failsafe mode is enabled */
	bool failsave_highlevel;

	bool preflight_calibration;

	bool system_emergency;

	/* see SYS_STATUS mavlink message for the following */
	uint32_t onboard_control_sensors_present;
	uint32_t onboard_control_sensors_enabled;
	uint32_t onboard_control_sensors_health;
	
<<<<<<< HEAD
	float load;					/**< processor load from 0 to 1 */
=======
	float load;
>>>>>>> f96bb824
	float battery_voltage;
	float battery_current;
	float battery_remaining;

	enum VEHICLE_BATTERY_WARNING battery_warning;    /**< current battery warning mode, as defined by VEHICLE_BATTERY_WARNING enum */
	uint16_t drop_rate_comm;
	uint16_t errors_comm;
	uint16_t errors_count1;
	uint16_t errors_count2;
	uint16_t errors_count3;
	uint16_t errors_count4;
};

/**
 * @}
 */

/* register this as object request broker structure */
ORB_DECLARE(vehicle_status);

#endif<|MERGE_RESOLUTION|>--- conflicted
+++ resolved
@@ -68,12 +68,7 @@
 
 /* navigation state machine */
 typedef enum {
-<<<<<<< HEAD
-	NAVIGATION_STATE_STANDBY = 0,		// standby state, disarmed
-	NAVIGATION_STATE_DIRECT,		// true manual control, no any stabilization
-=======
 	NAVIGATION_STATE_DIRECT = 0,		// true manual control, no any stabilization
->>>>>>> f96bb824
 	NAVIGATION_STATE_STABILIZE,		// attitude stabilization
 	NAVIGATION_STATE_ALTHOLD,		// attitude + altitude stabilization
 	NAVIGATION_STATE_VECTOR,		// attitude + altitude + position stabilization
@@ -207,10 +202,7 @@
 	bool condition_launch_position_valid;		/**< indicates a valid launch position */
 	bool condition_home_position_valid;		/**< indicates a valid home position (a valid home position is not always a valid launch) */
 	bool condition_local_position_valid;
-<<<<<<< HEAD
-=======
 	bool condition_local_altitude_valid;
->>>>>>> f96bb824
 	bool condition_airspeed_valid;			/**< set to true by the commander app if there is a valid airspeed measurement available */
 	bool condition_landed;					/**< true if vehicle is landed, always true if disarmed */
 
@@ -236,11 +228,7 @@
 	uint32_t onboard_control_sensors_enabled;
 	uint32_t onboard_control_sensors_health;
 	
-<<<<<<< HEAD
 	float load;					/**< processor load from 0 to 1 */
-=======
-	float load;
->>>>>>> f96bb824
 	float battery_voltage;
 	float battery_current;
 	float battery_remaining;
